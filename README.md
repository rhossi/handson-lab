<<<<<<< HEAD
version https://git-lfs.github.com/spec/v1
oid sha256:8c6c23bc387922d4b0e219a62e35a35ab59786c71ae71d2eed78e79dc8d7c503
size 9599
=======
# Hands-On Lab Setup

This repository contains cross-platform setup scripts for creating an Oracle Cloud Infrastructure (OCI) Generative AI Agent with security features disabled for hands-on lab exercises.

## Overview

The setup scripts automate the creation of the infrastructure required by :

- Generative AI Agents and endpoints
- Knowledge Bases
- RAG Tools
- An agent endpoint with security features disabled
- All necessary configuration files for easy cleanup

## Quick Start

### 1. Setup

#### Setting up UV

**macOS/Linux:**

```bash
curl -LsSf https://astral.sh/uv/install.sh | sh
```

**Windows:**

```powershell
powershell -c "irm https://astral.sh/uv/install.ps1 | iex"
```

#### Setting up OCI CLI

**macOS (using Homebrew):**

```bash
brew install oci-cli
```

**Linux (Ubuntu/Debian):**

```bash
bash -c "$(curl -L https://raw.githubusercontent.com/oracle/oci-cli/master/scripts/install/install.sh)"
```

**Windows:**
Download and install from [Oracle's official documentation](https://docs.oracle.com/en-us/iaas/Content/API/SDKDocs/cliinstall.htm)

#### OCI CLI Configuration

Configure your OCI CLI with your credentials:

```bash
oci setup config
```

You'll need:

- Tenancy OCID
- User OCID  
- Region
- Private key file path
- Fingerprint

### 2. Download/Clone the Repository

```bash
git clone git@github.com:rhossi/handson-lab.git
cd handson-lab
```

Or download the repository as a ZIP file and extract it to your desired location.

### 3. Installing Dependencies

**For macOS/Linux:**

Install `jq` for JSON parsing:

```bash
# macOS
brew install jq

# Linux (Ubuntu/Debian)
sudo apt-get install jq
```

**For Windows:**
PowerShell 5.1 or later is required (included with Windows 10/11). No additional tools needed.

## Available Scripts (optional)

This step is optional. Setting up the required lab infrastructure takes about 30 minutes. You can either create everything manually by following the lab guide or run the provided scripts to automate the setup and save time.

| Platform | Script | Description |
|----------|--------|-------------|
| **macOS/Linux** | `lab-2/setup.sh` | Bash script for Unix-based systems |
| **Windows** | `lab-2/setup.ps1` | PowerShell script for Windows |
| **Cleanup (macOS/Linux)** | `lab-2/cleanup.sh` | Bash cleanup script |
| **Cleanup (Windows)** | `lab-2/cleanup.ps1` | PowerShell cleanup script |

## Supported Regions

The script supports the following regions for Generative AI Agents:

- `us-chicago-1`
- `eu-frankfurt-1`
- `ap-osaka-1`

## Usage

### macOS/Linux (Bash)

**Basic Usage:**

Run the script with default settings (uses your OCI config):

```bash
chmod +x lab-2/setup.sh
.lab2/setup.sh
```

**Advanced Usage:**

Specify compartment, region, and profile:

```bash
.lab2/setup.sh [COMPARTMENT_ID] [REGION] [PROFILE]
```

**Examples:**

```bash
# Use defaults from ~/.oci/config
./lab2/setup.sh

# Specify compartment only
./lab2/setup.sh ocid1.compartment.oc1..xyz

# Specify compartment and region
./lab2/setup.sh ocid1.compartment.oc1..xyz us-chicago-1

# Specify all parameters
./lab2/setup.sh ocid1.compartment.oc1..xyz us-chicago-1 myprofile
```

### Windows (PowerShell)

**Basic Usage:**

Run the script with default settings (uses your OCI config):

```powershell
.\lab-2\setup.ps1
```

**Advanced Usage:**

Specify compartment, region, and profile:

```powershell
.\lab-2\setup.ps1 [COMPARTMENT_ID] [REGION] [PROFILE]
```

**Examples:**

```powershell
# Use defaults from ~/.oci/config
.\lab-2\setup.ps1

# Specify compartment only
.\lab-2\setup.ps1 ocid1.compartment.oc1..xyz

# Specify compartment and region
.\lab-2\setup.ps1 ocid1.compartment.oc1..xyz us-chicago-1

# Specify all parameters
.\setup.ps1 ocid1.compartment.oc1..xyz us-chicago-1 myprofile
```

**Note for Windows Users:**

If you encounter execution policy restrictions, you may need to run:

```powershell
Set-ExecutionPolicy -ExecutionPolicy RemoteSigned -Scope CurrentUser
```

## What the Script Does

### 1. Configuration Setup

- Validates OCI CLI configuration
- Determines compartment ID (uses tenancy if not specified)
- Sets region (from config or command line)
- Validates region support for Generative AI Agents

### 2. Agent Creation

Creates a Generative AI Agent with:

- **Name:** HandsOnLab1
- **Description:** Generative AI Agent for Hands-On Lab - Security features disabled
- **Welcome Message:** "Hello! I'm HandsOnLab1, your AI assistant. How can I help you today?"
- **Wait State:** SUCCEEDED (waits for successful creation)

### 3. Endpoint Creation

Creates an agent endpoint with:

- **Security Features:** All disabled for lab purposes
- **Content Moderation:** Disabled
- **Session Configuration:** 1-hour idle timeout
- **Wait State:** SUCCEEDED

### 4. Output Files

The script creates several files for reference.

- `*-agent_id.txt` - The created agent's OCID
- `*-endpoint_id.txt` - The created endpoint's OCID
- `*-endpoint_url.txt` - The endpoint URL for API calls
- `*-cleanup_agent.sh` - Script to delete the agent and endpoint

## Security Configuration

⚠️ **Important:** This setup disables security features for lab purposes:

- **Content Moderation:** DISABLED
- **Prompt Injection Protection:** DISABLED  
- **PII Detection:** DISABLED

**Do not use this configuration in production environments.**

## Cleanup

When you're done with the lab, clean up the resources:

### macOS/Linux

```bash
./lab-2/cleanup_agent.sh [PROFILE]
```

**Examples:**

```bash
# Use default profile
./lab-2/cleanup_agent.sh

# Use specific profile
./lab-2/cleanup_agent.sh myprofile
```

### Windows

```powershell
.\lab-2\cleanup_agent.ps1 [PROFILE]
```

**Examples:**

```powershell
# Use default profile
.\cleanup_agent.ps1

# Use specific profile
.\cleanup_agent.ps1 myprofile
```

The cleanup scripts will:

1. Delete the agent endpoint
2. Delete the agent
3. Remove temporary files

## Support

For issues with:

- **OCI CLI:** [Oracle CLI Documentation](https://docs.oracle.com/en-us/iaas/Content/API/SDKDocs/cliinstall.htm)
- **Generative AI Agents:** [OCI Generative AI Documentation](https://docs.oracle.com/en-us/iaas/Content/generative-ai/home.htm)
- **API Reference:** [OCI API Documentation](https://docs.oracle.com/en-us/iaas/api/)

---

**Note:** This setup is designed for educational purposes and hands-on labs. Always review security configurations before using in production environments.
>>>>>>> cb2d9f18
<|MERGE_RESOLUTION|>--- conflicted
+++ resolved
@@ -1,294 +1,3 @@
-<<<<<<< HEAD
 version https://git-lfs.github.com/spec/v1
-oid sha256:8c6c23bc387922d4b0e219a62e35a35ab59786c71ae71d2eed78e79dc8d7c503
-size 9599
-=======
-# Hands-On Lab Setup
-
-This repository contains cross-platform setup scripts for creating an Oracle Cloud Infrastructure (OCI) Generative AI Agent with security features disabled for hands-on lab exercises.
-
-## Overview
-
-The setup scripts automate the creation of the infrastructure required by :
-
-- Generative AI Agents and endpoints
-- Knowledge Bases
-- RAG Tools
-- An agent endpoint with security features disabled
-- All necessary configuration files for easy cleanup
-
-## Quick Start
-
-### 1. Setup
-
-#### Setting up UV
-
-**macOS/Linux:**
-
-```bash
-curl -LsSf https://astral.sh/uv/install.sh | sh
-```
-
-**Windows:**
-
-```powershell
-powershell -c "irm https://astral.sh/uv/install.ps1 | iex"
-```
-
-#### Setting up OCI CLI
-
-**macOS (using Homebrew):**
-
-```bash
-brew install oci-cli
-```
-
-**Linux (Ubuntu/Debian):**
-
-```bash
-bash -c "$(curl -L https://raw.githubusercontent.com/oracle/oci-cli/master/scripts/install/install.sh)"
-```
-
-**Windows:**
-Download and install from [Oracle's official documentation](https://docs.oracle.com/en-us/iaas/Content/API/SDKDocs/cliinstall.htm)
-
-#### OCI CLI Configuration
-
-Configure your OCI CLI with your credentials:
-
-```bash
-oci setup config
-```
-
-You'll need:
-
-- Tenancy OCID
-- User OCID  
-- Region
-- Private key file path
-- Fingerprint
-
-### 2. Download/Clone the Repository
-
-```bash
-git clone git@github.com:rhossi/handson-lab.git
-cd handson-lab
-```
-
-Or download the repository as a ZIP file and extract it to your desired location.
-
-### 3. Installing Dependencies
-
-**For macOS/Linux:**
-
-Install `jq` for JSON parsing:
-
-```bash
-# macOS
-brew install jq
-
-# Linux (Ubuntu/Debian)
-sudo apt-get install jq
-```
-
-**For Windows:**
-PowerShell 5.1 or later is required (included with Windows 10/11). No additional tools needed.
-
-## Available Scripts (optional)
-
-This step is optional. Setting up the required lab infrastructure takes about 30 minutes. You can either create everything manually by following the lab guide or run the provided scripts to automate the setup and save time.
-
-| Platform | Script | Description |
-|----------|--------|-------------|
-| **macOS/Linux** | `lab-2/setup.sh` | Bash script for Unix-based systems |
-| **Windows** | `lab-2/setup.ps1` | PowerShell script for Windows |
-| **Cleanup (macOS/Linux)** | `lab-2/cleanup.sh` | Bash cleanup script |
-| **Cleanup (Windows)** | `lab-2/cleanup.ps1` | PowerShell cleanup script |
-
-## Supported Regions
-
-The script supports the following regions for Generative AI Agents:
-
-- `us-chicago-1`
-- `eu-frankfurt-1`
-- `ap-osaka-1`
-
-## Usage
-
-### macOS/Linux (Bash)
-
-**Basic Usage:**
-
-Run the script with default settings (uses your OCI config):
-
-```bash
-chmod +x lab-2/setup.sh
-.lab2/setup.sh
-```
-
-**Advanced Usage:**
-
-Specify compartment, region, and profile:
-
-```bash
-.lab2/setup.sh [COMPARTMENT_ID] [REGION] [PROFILE]
-```
-
-**Examples:**
-
-```bash
-# Use defaults from ~/.oci/config
-./lab2/setup.sh
-
-# Specify compartment only
-./lab2/setup.sh ocid1.compartment.oc1..xyz
-
-# Specify compartment and region
-./lab2/setup.sh ocid1.compartment.oc1..xyz us-chicago-1
-
-# Specify all parameters
-./lab2/setup.sh ocid1.compartment.oc1..xyz us-chicago-1 myprofile
-```
-
-### Windows (PowerShell)
-
-**Basic Usage:**
-
-Run the script with default settings (uses your OCI config):
-
-```powershell
-.\lab-2\setup.ps1
-```
-
-**Advanced Usage:**
-
-Specify compartment, region, and profile:
-
-```powershell
-.\lab-2\setup.ps1 [COMPARTMENT_ID] [REGION] [PROFILE]
-```
-
-**Examples:**
-
-```powershell
-# Use defaults from ~/.oci/config
-.\lab-2\setup.ps1
-
-# Specify compartment only
-.\lab-2\setup.ps1 ocid1.compartment.oc1..xyz
-
-# Specify compartment and region
-.\lab-2\setup.ps1 ocid1.compartment.oc1..xyz us-chicago-1
-
-# Specify all parameters
-.\setup.ps1 ocid1.compartment.oc1..xyz us-chicago-1 myprofile
-```
-
-**Note for Windows Users:**
-
-If you encounter execution policy restrictions, you may need to run:
-
-```powershell
-Set-ExecutionPolicy -ExecutionPolicy RemoteSigned -Scope CurrentUser
-```
-
-## What the Script Does
-
-### 1. Configuration Setup
-
-- Validates OCI CLI configuration
-- Determines compartment ID (uses tenancy if not specified)
-- Sets region (from config or command line)
-- Validates region support for Generative AI Agents
-
-### 2. Agent Creation
-
-Creates a Generative AI Agent with:
-
-- **Name:** HandsOnLab1
-- **Description:** Generative AI Agent for Hands-On Lab - Security features disabled
-- **Welcome Message:** "Hello! I'm HandsOnLab1, your AI assistant. How can I help you today?"
-- **Wait State:** SUCCEEDED (waits for successful creation)
-
-### 3. Endpoint Creation
-
-Creates an agent endpoint with:
-
-- **Security Features:** All disabled for lab purposes
-- **Content Moderation:** Disabled
-- **Session Configuration:** 1-hour idle timeout
-- **Wait State:** SUCCEEDED
-
-### 4. Output Files
-
-The script creates several files for reference.
-
-- `*-agent_id.txt` - The created agent's OCID
-- `*-endpoint_id.txt` - The created endpoint's OCID
-- `*-endpoint_url.txt` - The endpoint URL for API calls
-- `*-cleanup_agent.sh` - Script to delete the agent and endpoint
-
-## Security Configuration
-
-⚠️ **Important:** This setup disables security features for lab purposes:
-
-- **Content Moderation:** DISABLED
-- **Prompt Injection Protection:** DISABLED  
-- **PII Detection:** DISABLED
-
-**Do not use this configuration in production environments.**
-
-## Cleanup
-
-When you're done with the lab, clean up the resources:
-
-### macOS/Linux
-
-```bash
-./lab-2/cleanup_agent.sh [PROFILE]
-```
-
-**Examples:**
-
-```bash
-# Use default profile
-./lab-2/cleanup_agent.sh
-
-# Use specific profile
-./lab-2/cleanup_agent.sh myprofile
-```
-
-### Windows
-
-```powershell
-.\lab-2\cleanup_agent.ps1 [PROFILE]
-```
-
-**Examples:**
-
-```powershell
-# Use default profile
-.\cleanup_agent.ps1
-
-# Use specific profile
-.\cleanup_agent.ps1 myprofile
-```
-
-The cleanup scripts will:
-
-1. Delete the agent endpoint
-2. Delete the agent
-3. Remove temporary files
-
-## Support
-
-For issues with:
-
-- **OCI CLI:** [Oracle CLI Documentation](https://docs.oracle.com/en-us/iaas/Content/API/SDKDocs/cliinstall.htm)
-- **Generative AI Agents:** [OCI Generative AI Documentation](https://docs.oracle.com/en-us/iaas/Content/generative-ai/home.htm)
-- **API Reference:** [OCI API Documentation](https://docs.oracle.com/en-us/iaas/api/)
-
----
-
-**Note:** This setup is designed for educational purposes and hands-on labs. Always review security configurations before using in production environments.
->>>>>>> cb2d9f18
+oid sha256:06887fb2be978592cebe426b8770273590be73effb78dccb2cf39e3bb368d680
+size 6598